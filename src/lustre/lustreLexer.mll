--- conflicted
+++ resolved
@@ -246,23 +246,13 @@
   "const", CONST ;
   
   (* Node / function declaration *)
-<<<<<<< HEAD
-  "extern", EXTERN ;
+  "imported", IMPORTED ;
   "node", NODE ;
   "function", FUNCTION ;
   "returns", RETURNS ;
   "var", VAR ;
   "let", LET ;
   "tel", TEL ;
-=======
-  ("imported", IMPORTED) ;
-  ("node", NODE) ;
-  ("function", FUNCTION) ;
-  ("returns", RETURNS) ;
-  ("var", VAR) ;
-  ("let", LET) ;
-  ("tel", TEL) ;
->>>>>>> 8ebbd82f
   
   (* Assertion *)
   "assert", ASSERT ;
