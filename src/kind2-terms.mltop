--- conflicted
+++ resolved
@@ -7,11 +7,7 @@
 Decimal
 Hashcons
 Lib
-<<<<<<< HEAD
-Trie
-=======
 # Trie
->>>>>>> 1412a7e4
 Ltree
 Numeral
 StateVar
@@ -37,8 +33,6 @@
 HStringSExpr
 
 GenericSMTLIBDriver
-<<<<<<< HEAD
-=======
 Z3Driver
 CVC4Driver
 MathSAT5Driver
@@ -46,7 +40,6 @@
 YicesLexer
 YicesParser
 YicesResponse
->>>>>>> 1412a7e4
 YicesNative
 YicesDriver
 SolverDriver
