(* This file is part of the Kind 2 model checker.

   Copyright (c) 2015 by the Board of Trustees of the University of Iowa

   Licensed under the Apache License, Version 2.0 (the "License"); you
   may not use this file except in compliance with the License.  You
   may obtain a copy of the License at

   http://www.apache.org/licenses/LICENSE-2.0 

   Unless required by applicable law or agreed to in writing, software
   distributed under the License is distributed on an "AS IS" BASIS,
   WITHOUT WARRANTIES OR CONDITIONS OF ANY KIND, either express or
   implied. See the License for the specific language governing
   permissions and limitations under the License. 

*)

(** Utilty functions for transition systems 

    Functions that use term data structures and can be used by
    any module above {!TransSys} go here.
*)

(*
type invariants = Term.t list
type model = (Var.t * Term.t) list
type path = (StateVar.t * Term.t list) list
type property = (string * Term.t)
type properties = property list
type cex = (property list * path)
type cexs = cex list
*)

(** {1 Properties of transition systems} *)



(** {1 Utilities functions on terms } *)


(** {2 Default values } *)

(** {1 Utilities functions on terms } *)


(** {2 Default values } *)

(** Return the default value of the type: 

    By default, a Boolean value is false, integer and real values are
    zero, values in a range are equal to the lower bound of the
    range. Array scalar types do not have defaults. The function fails
    with [Invalid_argument] in this case. *)
val default_of_type : Type.t -> Term.t


(** {2 Logic fragments } *)

(** A feature of a logic fragment for terms *)
type feature =
  | Q  (** Quantifiers *)
  | UF (** Equality over uninterpreted functions *)
  | IA (** Integer arithmetic *)
  | RA (** Real arithmetic *)
  | LA (** Linear arithmetic *)
  | NA (** Non-linear arithmetic *)

(** Set of features *)
module FeatureSet : Set.S with type elt = feature

(** Logic fragments for terms *)
type features = FeatureSet.t

(** Returns the sup of the logics given as arguments *)
val sup_logics : features list -> features

(** Returns the logic fragment used by a term *)
val logic_of_term : Term.t -> features

(** Logic fragments for terms *)
type logic = [ `None | `Inferred of features | `SMTLogic of string ]

(** Print a logic *)
val pp_print_logic : Format.formatter -> logic -> unit

(** String correspinding to a logic *)
val string_of_logic : logic -> string
<<<<<<< HEAD

(** Gathers signal related stuff. *)
module Signals: sig

  (** Pretty printer for signal info. *)
  val pp_print_signals: Format.formatter -> unit -> unit

  (** Sets the handler for sigalrm to ignore. *)
  val ignore_sigalrm: unit -> unit
  (** Sets the handler for sigint to ignore. *)
  val ignore_sigint: unit -> unit
  (** Sets the handler for sigquit to ignore. *)
  val ignore_sigquit: unit -> unit
  (** Sets the handler for sigterm to ignore. *)
  val ignore_sigterm: unit -> unit

  (** Sets a timeout handler for sigalrm. *)
  val set_sigalrm_timeout: unit -> unit
  (** Sets an exception handler for sigalarm. *)
  val set_sigalrm_exn: unit -> unit
  (** Sets a handler for sigint. *)
  val set_sigint: unit -> unit
  (** Sets a handler for sigquit. *)
  val set_sigquit: unit -> unit
  (** Sets a handler for sigterm. *)
  val set_sigterm: unit -> unit

  (** Sets a timeout. *)
  val set_timeout: float -> unit
  (** Sets a timeout based on the timeout flag. *)
  val set_timeout_from_flag: unit -> unit
  (** Deactivates timeout. *)
  val unset_timeout: unit -> unit

  (** Raise exception on ctrl+c if true. *)
  val catch_break: bool -> unit

end
 
(* 
   Local Variables:
   compile-command: "make -C .. -k"
   tuareg-interactive-program: "./kind2.top -I ./_build -I ./_build/SExpr"
   indent-tabs-mode: nil
   End: 
*)
=======
>>>>>>> 9d938efb
<|MERGE_RESOLUTION|>--- conflicted
+++ resolved
@@ -86,7 +86,6 @@
 
 (** String correspinding to a logic *)
 val string_of_logic : logic -> string
-<<<<<<< HEAD
 
 (** Gathers signal related stuff. *)
 module Signals: sig
@@ -133,5 +132,3 @@
    indent-tabs-mode: nil
    End: 
 *)
-=======
->>>>>>> 9d938efb
