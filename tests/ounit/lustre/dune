--- conflicted
+++ resolved
@@ -1,14 +1,4 @@
 
-<<<<<<< HEAD
-(dirs lustreSyntaxChecks
-  lustreTypeChecker
-  lustreAstDependencies
-  lustreParser
-  lustreAstInlineConstants
-  lustreArrayDependencies)
-
-=======
->>>>>>> 36e891ff
 (tests
   (names testAstDependencies testLustreFrontend)
   (deps
@@ -17,5 +7,6 @@
    (glob_files lustreSyntaxChecks/*.lus)
    (glob_files lustreAstDependencies/*.lus)
    (glob_files lustreTypeChecker/*.lus)
+   (glob_files lustreArrayDependencies/*.lus)
   )
   (libraries ounit2 kind2dev))