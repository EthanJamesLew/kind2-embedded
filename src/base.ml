--- conflicted
+++ resolved
@@ -327,23 +327,12 @@
      |> SMTSolver.declare_fun solver)
     unknowns ;
 
-<<<<<<< HEAD
-  (* Declaring variables at 0. *)
-  TransSys.declare_vars_of_bounds
-    trans (SMTSolver.declare_fun solver) Numeral.zero Numeral.zero ;
-
-  (* Defining functions. *)
-  TransSys.iter_uf_definitions
-    trans
-    (SMTSolver.define_fun solver) ;
-=======
   (* Defining uf's and declaring variables. *)
   TransSys.init_define_fun_declare_vars_of_bounds
     trans
-    (Solver.define_fun solver)
-    (Solver.declare_fun solver)
+    (SMTSolver.define_fun solver)
+    (SMTSolver.declare_fun solver)
     Numeral.(~- one) Numeral.zero ;
->>>>>>> 52bccd1e
 
   (* Asserting init. *)
   TransSys.init_of_bound trans Numeral.zero
