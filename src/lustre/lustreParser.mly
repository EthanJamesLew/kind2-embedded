--- conflicted
+++ resolved
@@ -389,23 +389,6 @@
   | CONST; i = ident; EQUALS; e = expr; SEMICOLON 
     { A.UntypedConst (mk_pos $startpos, i, e) }
 
-<<<<<<< HEAD
-contract_require:
-  | REQUIRE; e = qexpr; SEMICOLON
-    { mk_pos $startpos, e }
-
-contract_ensure:
-  | ENSURE; e = qexpr; SEMICOLON
-    { mk_pos $startpos, e }
-
-comment_contract_require:
-  | COMMENTREQUIRE; e = qexpr; SEMICOLON
-    { mk_pos $startpos, e }
-
-comment_contract_ensure:
-  | COMMENTENSURE; e = qexpr; SEMICOLON
-    { mk_pos $startpos, e }
-=======
 contract_ghosts:
   ghost_consts = list(contract_ghost_const) ;
   ghost_vars = list(contract_ghost_var) ; {
@@ -426,7 +409,6 @@
     { assumes, [] }
   | guarantees = nonempty_list(contract_guarantee) ;
     { [], guarantees }
->>>>>>> e1f8e9e4
 
 contract_require:
   REQUIRE; e = expr; SEMICOLON { mk_pos $startpos, e }
@@ -667,14 +649,6 @@
   }
 
   (* Property annotation *)
-<<<<<<< HEAD
-  | PROPERTY; e = qexpr; SEMICOLON
-    { A.AnnotProperty (mk_pos $startpos, None, e) }
-  
-  (* Property annotation *)
-  | PROPERTY; name = STRING; e = qexpr; SEMICOLON  
-    { A.AnnotProperty (mk_pos $startpos, Some name, e) }
-=======
   | PERCENTANNOT ; PROPERTY ; name = option(STRING) ; e = expr ; SEMICOLON
     { A.AnnotProperty (mk_pos $startpos, name, e) }
   | PSPERCENTBLOCK ; PROPERTY ; name = option(STRING) ; e = expr ; SEMICOLON ; PSBLOCKEND {
@@ -692,7 +666,6 @@
   | SSBANGBLOCK ; PROPERTY ; name = option(STRING) ; COLON ; e = expr ; SEMICOLON ; SSBLOCKEND {
     A.AnnotProperty (mk_pos $startpos, name, e)
   }
->>>>>>> e1f8e9e4
 
 
 
