(* This file is part of the Kind 2 model checker.

   Copyright (c) 2014 by the Board of Trustees of the University of Iowa

   Licensed under the Apache License, Version 2.0 (the "License"); you
   may not use this file except in compliance with the License.  You
   may obtain a copy of the License at

   http://www.apache.org/licenses/LICENSE-2.0 

   Unless required by applicable law or agreed to in writing, software
   distributed under the License is distributed on an "AS IS" BASIS,
   WITHOUT WARRANTIES OR CONDITIONS OF ANY KIND, either express or
   implied. See the License for the specific language governing
   permissions and limitations under the License. 

*)

(** Representation of a transition system 

    @author Christoph Sticksel, Adrien Champion
*)

(** Source format *)
type source = 
  | Lustre of LustreNode.t list  (** Lustre with given nodes *)
  | Native                       (** Native format *)


(** A definition of an uninterpreted predicate *)
type pred_def = (UfSymbol.t * (Var.t list * Term.t)) 

(** Status of a property *)
type prop_status =

  (** Status of property is unknown *)
  | PropUnknown

  (** Property is true up to k-th step *)
  | PropKTrue of int

  (** Property is invariant *)
  | PropInvariant 

  (** Property is false at some step *)
  | PropFalse of (StateVar.t * Term.t list) list

(** Pretty-print a property status *)
val pp_print_prop_status_pt : Format.formatter -> prop_status -> unit

(** Return true if the property is proved or disproved, i.e., for
    [PropInvariant], [PropFalse] and [PropKFalse].  *)
val prop_status_known : prop_status -> bool

(** Return the length of the counterexample *)
val length_of_cex : (StateVar.t * Term.t list) list -> int

(** Offset of state variables in initial state constraint *)
val init_base : Numeral.t

(** Offset of primed state variables in transition relation *)
val trans_base : Numeral.t

(** Offset of primed state variables in properties and invariants *)
val prop_base : Numeral.t

(** The transition system 

    Constructed with the function {!mk_trans_sys} *)
type t

(** Create a transition system

    For each state variable of a bounded integer type, add a
    constraint to the invariants. *)
val mk_trans_sys :
<<<<<<< HEAD
  (pred_def * pred_def) list ->
  StateVar.t list ->
  UfSymbol.t * (Var.t * Term.t) list ->
  UfSymbol.t * (Var.t * Term.t) list ->
  (string * Term.t) list ->
  input ->
  t
=======
  string list ->
  StateVar.t list ->
  UfSymbol.t * (Var.t list * Term.t) ->
  UfSymbol.t * (Var.t list * Term.t) ->
  t list ->
  (string * TermLib.prop_source * Term.t) list ->
  source ->
  t

(** Add entry for new system instantiation to the transition system *)
val add_caller : t -> t -> (StateVar.t * StateVar.t) list * (Term.t -> Term.t) * (Term.t -> Term.t) -> unit
>>>>>>> 9815567a

(** Pretty-print a predicate definition *)
val pp_print_uf_def : Format.formatter -> pred_def -> unit

(** Pretty-print a transition system *)
val pp_print_trans_sys : Format.formatter -> t -> unit

(** Get the required logic for the SMT solver *)
val get_logic : t -> Term.logic
                       
(** Instantiates a term for all (over)systems instantiating, possibly
    more than once, the input system. *)
val instantiate_term: t -> Term.t -> (t * Term.t list) list
                                                       
(** Instantiates a term for the top system by going up the system
   hierarchy, for all instantiations of the input system. Returns the
   top system and the corresponding instantiated terms, paired with
   the intermediary systems and term instantiations. *)
val instantiate_term_all_levels:
  t -> Term.t -> (t * Term.t list) * ((t * Term.t list) list)

(** Instantiates a term for the top system by going up the system
    hierarchy, for all instantiations of the input system. *)
val instantiate_term_top: t -> Term.t -> Term.t list

(** Number of times this system is instantiated in other systems. *)
val instantiation_count: t -> int


(** Global init flag state var *)
val init_flag_svar: StateVar.t

(** Global init flag uf *)
val init_flag_uf: UfSymbol.t

(** Instantiate init flag at k *)
val init_flag_var: Numeral.t -> Var.t

(** Predicate for the initial state constraint *)
val init_uf_symbol : t -> UfSymbol.t

(** Predicate for the transition relation *)
val trans_uf_symbol : t -> UfSymbol.t

(** Variables in the initial state constraint *)
val init_vars : t -> Var.t list 

(** Variables in the transition relation *)
val trans_vars : t -> Var.t list

(** Definition of the initial state constraint *)
val init_term : t -> Term.t

(** Definition of the transition relation *)
val trans_term : t -> Term.t


(** The subsystems of a system. *)
val get_subsystems : t -> t list

(** The state variables of a transition system. *)
val state_vars : t -> StateVar.t list

(** Return the source used to produce the transition system *)
val get_source : t -> source

(** Return the scope of the transition system *)
val get_scope : t -> string list

(** Return the name of the transition system *)
val get_name : t -> string

(** Return the variables at current and previous instants of the
   transition system *)
val vars_of_bounds : t -> Numeral.t -> Numeral.t -> Var.t list

(** Declares variables of the transition system between two offsets. *)
val declare_vars_of_bounds : t -> (UfSymbol.t -> unit) -> Numeral.t -> Numeral.t -> unit

(** Instantiate the initial state constraint to the bound *)
val init_of_bound : t -> Numeral.t -> Term.t

(** Instantiate the transition relation constraint to the bound.  The
    bound given is the bound of the state after the transition *)
val trans_of_bound : t -> Numeral.t -> Term.t
  
(** Builds a call to the transition relation function linking state
    [k] and [k']. *)
val trans_fun_of : t -> Numeral.t -> Numeral.t -> Term.t

(** Instantiate all properties to the bound *)
val props_of_bound : t -> Numeral.t -> Term.t

(** Instantiate all properties to the bound *)
val props_list_of_bound : t -> Numeral.t -> (string * Term.t) list 

(** Get property by name *)
val named_term_of_prop_name : t -> string -> Term.t
                                               
(** Instantiate invariants and valid properties to the bound *)
val invars_of_bound : t -> Numeral.t -> Term.t

(** The list of invariants and valid properties at zero. *)
val get_invars : t -> Term.t list

(** Return uninterpreted function symbols to be declared in the SMT
    solver *)
val uf_symbols_of_trans_sys : t -> UfSymbol.t list

(** Return uninterpreted function symbol definitions in topological
    order. *)
val uf_defs : t -> pred_def list

(** Return uninterpreted function symbol definitions as pairs of
    initial state and transition relation definitions, in topological
    order. *)
val uf_defs_pairs : t -> (pred_def * pred_def) list

(** Return [true] if the uninterpreted symbol is a transition relation *)
val is_trans_uf_def : t -> UfSymbol.t -> bool

(** Return [true] if the uninterpreted symbol is an initial state constraint *)
val is_init_uf_def : t -> UfSymbol.t -> bool

(** Add an invariant to the transition system *)
val add_invariant : t -> Term.t -> unit

(** Return current status of all properties *)
val get_prop_status_all : t -> (string * prop_status) list

(** Return current status of all properties *)
val get_prop_status_all_unknown : t -> (string * prop_status) list

(** Return current status of property *)
val get_prop_status : t -> string -> prop_status 

(** Mark current status of property *)
val set_prop_status : t -> string -> prop_status -> unit

(** Mark property as invariant *)
val set_prop_invariant : t -> string -> unit 

(** Mark property as false *)
val set_prop_false : t -> string -> (StateVar.t * Term.t list) list -> unit 

(** Mark property as k-true *)
val set_prop_ktrue : t -> int -> string -> unit 

(** Return true if the property is proved invariant *)
val is_proved : t -> string -> bool 

(** Return true if the property is proved not invariant *)
val is_disproved : t -> string -> bool 

(** Return true if all properties are either valid or invalid *)
val all_props_proved : t -> bool

(** Apply [f] to all uninterpreted function symbols of the transition
    system *)
val iter_state_var_declarations : t -> (UfSymbol.t -> unit) -> unit 
  
(** Apply [f] to all function definitions of the transition system *)
val iter_uf_definitions : t -> (UfSymbol.t -> Var.t list -> Term.t -> unit) -> unit


(** Extract a path in the transition system, return an association
    list of state variables to a list of their values.

    The second argument is a function returning assignments to the
    variables, see {!SolverMethods.S.get_model}. The path is extracted
    from instant zero up to instant [k], which is the third argument. *)
val path_from_model : t -> (Var.t list -> (Var.t * Term.t) list) -> Numeral.t -> (StateVar.t * Term.t list) list

val exists_eval_on_path : pred_def list -> (Eval.value -> bool) -> Term.t -> (StateVar.t * Term.t list) list -> bool

(* 
   Local Variables:
   compile-command: "make -C .. -k"
   tuareg-interactive-program: "./kind2.top -I ./_build -I ./_build/SExpr"
   indent-tabs-mode: nil
   End: 
*)
  <|MERGE_RESOLUTION|>--- conflicted
+++ resolved
@@ -74,15 +74,6 @@
     For each state variable of a bounded integer type, add a
     constraint to the invariants. *)
 val mk_trans_sys :
-<<<<<<< HEAD
-  (pred_def * pred_def) list ->
-  StateVar.t list ->
-  UfSymbol.t * (Var.t * Term.t) list ->
-  UfSymbol.t * (Var.t * Term.t) list ->
-  (string * Term.t) list ->
-  input ->
-  t
-=======
   string list ->
   StateVar.t list ->
   UfSymbol.t * (Var.t list * Term.t) ->
@@ -94,7 +85,6 @@
 
 (** Add entry for new system instantiation to the transition system *)
 val add_caller : t -> t -> (StateVar.t * StateVar.t) list * (Term.t -> Term.t) * (Term.t -> Term.t) -> unit
->>>>>>> 9815567a
 
 (** Pretty-print a predicate definition *)
 val pp_print_uf_def : Format.formatter -> pred_def -> unit
